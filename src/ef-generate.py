--- conflicted
+++ resolved
@@ -399,11 +399,7 @@
   if not kms_key:
     print("Create KMS key: {}".format(role_name))
     if CONTEXT.commit:
-<<<<<<< HEAD
-      # Create KMS Master Key. Due to AWS eventual consistency a newly created IAM role may not be
-=======
       # Create KMS Master Key. Due to AWS eventual consistency a newly created IAM role may not be 
->>>>>>> de504c01
       # immediately visible to KMS. Retrying up to 5 times (25 seconds) to account for this behavior.
       create_key_failures = 0
       while create_key_failures <= 5:
