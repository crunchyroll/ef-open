--- conflicted
+++ resolved
@@ -222,7 +222,6 @@
     mock_version_object.side_effect = ClientError(response, "Get Object")
     self.assertTrue(ef_version.precheck_dist_hash(self))
 
-<<<<<<< HEAD
 
 class TestVersion(unittest.TestCase):
 
@@ -293,7 +292,8 @@
             self.assertEqual(
                 expected, actual,
                 msg="{attr}: expecting {expected!r}, got {actual!r}".format(**locals()))
-=======
+
+
 class TestEFVersionModule(unittest.TestCase):
 
   def setUp(self):
@@ -442,5 +442,4 @@
       self.assertIn(ami_id, e.message)
 
     get_versions.assert_called_once_with(context)
-    cmd_set.assert_not_called()
->>>>>>> 51851c70
+    cmd_set.assert_not_called()