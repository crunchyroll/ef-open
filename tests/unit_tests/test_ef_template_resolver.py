--- conflicted
+++ resolved
@@ -127,10 +127,7 @@
     resolver.load(test_string, PARAMS)
     self.assertEqual(resolver.render(), "testenv one|testenv two|slashunderscoredashdot|test")
 
-<<<<<<< HEAD
-  @patch('efopen.ef_template_resolver.create_aws_clients')
-=======
-  @patch('ef_template_resolver.create_aws_clients')
+  @patch('efopen.ef_template_resolver.create_aws_clients')
   def test_leading_dot(self, mock_create_aws):
     """Do symbols with a leading dot render correctly"""
     mock_create_aws.return_value = self._clients
@@ -139,7 +136,7 @@
     resolver.load(test_string, PARAMS)
     self.assertEqual(resolver.render(), "testenv one")
 
-  @patch('ef_template_resolver.create_aws_clients')
+  @patch('efopen.ef_template_resolver.create_aws_clients')
   def test_leading_dot_context(self, mock_create_aws):
     """Do context symbols with a leading dot render correctly"""
     mock_create_aws.return_value = self._clients
@@ -148,7 +145,7 @@
     resolver.load(test_string, PARAMS)
     self.assertEqual(resolver.render(), TEST_ENV)
 
-  @patch('ef_template_resolver.create_aws_clients')
+  @patch('efopen.ef_template_resolver.create_aws_clients')
   def test_newline_literal(self, mock_create_aws):
     """Do newline literals get converted to newlines"""
     mock_create_aws.return_value = self._clients
@@ -157,7 +154,7 @@
     resolver.load(test_string, PARAMS)
     self.assertEqual(resolver.render(), "foo\nbar")
 
-  @patch('ef_template_resolver.create_aws_clients')
+  @patch('efopen.ef_template_resolver.create_aws_clients')
   def test_newline_literal_against_raw(self, mock_create_aws):
     """Another check to make sure newline literals are not mistakenly written as r'\n'"""
     mock_create_aws.return_value = self._clients
@@ -166,8 +163,7 @@
     resolver.load(test_string, PARAMS)
     self.assertNotEqual(resolver.render(), r'foo\nbar')
 
-  @patch('ef_template_resolver.create_aws_clients')
->>>>>>> 4a29da00
+  @patch('efopen.ef_template_resolver.create_aws_clients')
   def test_embedded_symbols(self, mock_create_aws):
     """Does a symbol built from other symbols resolve correctly"""
     mock_create_aws.return_value = self._clients
