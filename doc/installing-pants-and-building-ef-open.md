--- conflicted
+++ resolved
@@ -1,21 +1,5 @@
 ## Installing pants and building ef-open tools
 To build the ef-open tools, you will need to...
-<<<<<<< HEAD
- - INSTALL: install pants "at the top directory of the workspace"
-   - do this once on every system that will build with pants (your laptop, Jenkins, ...)
- - CUSTOMIZE: configure "ef_site_config.py" in your infrastructure repo, and copy in the provided BUILD.siteconfig
-   - do this just once per repo
- - BUILD: export an environment variable to tell pants where ef_site_config.py is, and run pants
-   - do this every time you build the tools
-   - ef-open also provides a simple example helper script to check the setup and build with pants
-
-### Preliminaries
-From the pants documentation:
-> To set up pants in your repo, we recommend installing our self-contained pants bash script
-> in the root (ie, "buildroot") of your repo.
-
-In this example, <code>~/workspace</code> is the top of all repos. Pants is installed there.
-=======
 
 | What | Where | When |
 | --- | --- | --- |
@@ -24,29 +8,10 @@
 | BUILD:<br>export an environment variable to tell pants where ef_site_config.py is, then run pants<br>_or_<br>use the example script, <code>tools/build-ef-open</code> that checks setup and runs pants | any pants-capable system | every time you build ef-open<br>(whenever there's an update to /src or your revise your ef_site_config.py) |
 
 ### Preliminaries
->>>>>>> 045f4440
 
 Below are tl;dr instructions that have worked for the ef-open maintainers.<br>
 For full details and the latest instructions, see:
 - [Installing Pants](http://www.pantsbuild.org/install.html) at pantsbuild.org
-<<<<<<< HEAD
-- [Python Projects with Pants](https://pantsbuild.github.io/python-readme.html) at pandsbuild.github.io<br>
-- tl;dr-style instructions appear below
-
-#### Assumptions in all examples and instructions below
-- The common directory above all repos is <code>~/workspace</code>
-- The ef-open repo is called <code>ef-open</code> at <code>~/workspace/ef-open</code>
-- The company or project's Cloudformation Infrastructure repo is already set up (possibly empty, but ready to use) at <code>~/workspace/&lt;REPO&gt;</code>.<br>
-Call it whatever you like. This documentation refers to it as <code>&lt;REPO&gt;</code>.
-- Overall structure of stuff discussed here is:<br>
-<code>  ~/workspace</code> <--- Common top-level directory above all repos (Installed pants here and cd to here to build)<br>
-<code>  ~/workspace/ef-open</code> <--- ef-open repo, sync'd with ef-open at github<br>
-<code>  ~/workspace/&lt;REPO&gt;</code> <--- your infrastructure repo with localized /ef_site_config.py<br>
-<code>  &lt;REPO&gt;/ef_site_config.py</code> <--- your project/company-specific ef-open configuration file<br>
-- To get you started, ef-open provides:<br>
-  <code>ef-open/getting-started/ef_site_config.py</code> <--- starter site config file to copy to &lt;REPO&gt;/ef_site_config.py<br>
-  <code>ef-open/getting-started/BUILD.ef_site_config</code> <--- ready-to-go build file to copy to &lt;REPO&gt;/BUILD.ef_site_config
-=======
 - [pantsbuild/README.md](https://github.com/pantsbuild/pants/blob/master/README.md) at github.com/pantsbuild
 - [Python Projects with Pants](https://pantsbuild.github.io/python-readme.html) at pantsbuild.github.io
 
@@ -64,7 +29,6 @@
 - To get you started, ef-open provides:<br>
   <code>ef-open/getting-started/ef_site_config.py</code> <--- starter site config file to copy to <code>&lt;REPO&gt;/ef_site_config.py</code> and then customize<br>
   <code>ef-open/getting-started/BUILD.ef_site_config</code> <--- ready-to-go build file to copy to <code>&lt;REPO&gt;/BUILD.ef_site_config</code>
->>>>>>> 045f4440
 
 ### INSTALL: install pants
 *Do this on any system that will build the ef-open tools, such as tool maintainers' laptops, and Jenkins*
